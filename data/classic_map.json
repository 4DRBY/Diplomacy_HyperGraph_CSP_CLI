--- conflicted
+++ resolved
@@ -7,17 +7,11 @@
       "BEL": { "name": "Belgium", "is_supply_center": true, "is_coastal": true, "type": "land" },
       "LON": { "name": "London", "is_supply_center": true, "is_coastal": true, "type": "land"},
       "EDI": { "name": "Edinburgh", "is_supply_center": true, "is_coastal": false, "type": "land" },
-<<<<<<< HEAD
       "MAR": { "name": "Marseilles", "is_supply_center": false, "is_coastal": false, "type": "land"},
       "WAR": { "name": "Warsaw", "is_supply_center": true, "is_coastal": false, "type": "land" },
       "IST": { "name": "Istanbul", "is_supply_center": true, "is_coastal": false, "type": "land"},
       "ROM": { "name": "Rome", "is_supply_center": true, "is_coastal": true, "type": "land"},
       "StP": { "name": "St Petersburg", "is_supply_center": true, "is_coastal": true, "type": "land"}
-=======
-      "MAR": { "name": "Marseilles", "is_supply_center": true, "is_coastal": false, "type": "land" },
-      "WAR": { "name": "Warsaw", "is_supply_center": true, "is_coastal": true, "type": "land" },
-      "MOS": { "name": "MOSCOW", "is_supply_center": true, "is_coastal": true, "type": "land"}
->>>>>>> 3e376c90
     },
 
     "adjacencies": {
@@ -27,16 +21,10 @@
       "RUH": ["BUR", "MUN", "BEL"],
       "BEL": ["RUH", "PAR"],
       "LON": ["PAR", "EDI"],
-<<<<<<< HEAD
       "MAR": ["PAR", "ROM"],
       "WAR": ["MUN", "ROM"],
       "IST": ["ROM"],
       "StP": ["IST", "WAR"]
-=======
-      "MAR": ["PAR"],
-      "EDI": ["LON"],
-      "WAR": ["MOS", "RUH", "MUN", "BUR"]
->>>>>>> 3e376c90
     }
   }
   